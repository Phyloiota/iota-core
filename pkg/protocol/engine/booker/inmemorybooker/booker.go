--- conflicted
+++ resolved
@@ -23,7 +23,6 @@
 type Booker struct {
 	events *booker.Events
 
-<<<<<<< HEAD
 	committee *account.SelectedAccounts[iotago.AccountID, *iotago.AccountID]
 
 	bookingOrder *causalorder.CausalOrder[iotago.SlotIndex, iotago.BlockID, *blocks.Block]
@@ -31,45 +30,30 @@
 	workers *workerpool.Group
 
 	blockCache  *blocks.Blocks
+
 	conflictDAG conflictdag.ConflictDAG[iotago.TransactionID, iotago.OutputID, booker.BlockVotePower]
+
 	ledger      ledger.Ledger
-=======
-	sybilProtection sybilprotection.SybilProtection
-	bookingOrder    *causalorder.CausalOrder[iotago.SlotIndex, iotago.BlockID, *blocks.Block]
-	workers         *workerpool.Group
-	blockCache      *blocks.Blocks
+
 	errorHandler    func(error)
->>>>>>> 8c7b4f2a
 
 	module.Module
 }
 
 func NewProvider(opts ...options.Option[Booker]) module.Provider[*engine.Engine, booker.Booker] {
 	return module.Provide(func(e *engine.Engine) booker.Booker {
-<<<<<<< HEAD
-		b := New(e.Workers.CreateGroup("Booker"), e.SybilProtection.Committee(), e.BlockCache, opts...)
+		b := New(e.Workers.CreateGroup("Booker"), e.SybilProtection.Committee(), e.BlockCache, e.ErrorHandler("booker"), opts...)
 
 		e.Events.BlockDAG.BlockSolid.Hook(func(block *blocks.Block) {
 			if err := b.Queue(block); err != nil {
-				b.events.Error.Trigger(err)
-=======
-		b := New(e.Workers.CreateGroup("Booker"), e.SybilProtection, e.BlockCache, e.ErrorHandler("booker"), opts...)
-
-		e.Events.BlockDAG.BlockSolid.Hook(func(block *blocks.Block) {
-			if _, err := b.Queue(block); err != nil {
 				b.errorHandler(err)
->>>>>>> 8c7b4f2a
 			}
 		})
 
 		e.HookConstructed(func() {
-<<<<<<< HEAD
 			b.ledger = e.Ledger
 			b.conflictDAG = b.ledger.ConflictDAG()
 
-			b.events.Error.Hook(e.Events.Error.Trigger)
-=======
->>>>>>> 8c7b4f2a
 			e.Events.Booker.LinkTo(b.events)
 
 			b.TriggerInitialized()
@@ -79,23 +63,13 @@
 	})
 }
 
-<<<<<<< HEAD
-func New(workers *workerpool.Group, committee *account.SelectedAccounts[iotago.AccountID, *iotago.AccountID], blockCache *blocks.Blocks, opts ...options.Option[Booker]) *Booker {
+func New(workers *workerpool.Group, committee *account.SelectedAccounts[iotago.AccountID, *iotago.AccountID], blockCache *blocks.Blocks, errorHandler func(error), opts ...options.Option[Booker]) *Booker {
 	return options.Apply(&Booker{
 		events:     booker.NewEvents(),
 		committee:  committee,
 		blockCache: blockCache,
-
-		workers: workers,
-=======
-func New(workers *workerpool.Group, sybilProtection sybilprotection.SybilProtection, blockCache *blocks.Blocks, errorHandler func(error), opts ...options.Option[Booker]) *Booker {
-	return options.Apply(&Booker{
-		events:          booker.NewEvents(),
-		sybilProtection: sybilProtection,
-		blockCache:      blockCache,
 		workers:         workers,
 		errorHandler:    errorHandler,
->>>>>>> 8c7b4f2a
 	}, opts, func(b *Booker) {
 		b.bookingOrder = causalorder.New(
 			workers.CreatePool("BookingOrder", 2),
